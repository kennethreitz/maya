# ___  __  ___  _  _  ___
# || \/ | ||=|| \\// ||=||
# ||    | || ||  //  || ||
# Ignore warnings for yaml usage.
import warnings
import ruamel.yaml

warnings.simplefilter('ignore', ruamel.yaml.error.UnsafeLoaderWarning)

import email.utils
import time
import functools
from datetime import timedelta, datetime as Datetime

import pytz
import humanize
import dateparser
import pendulum
import snaptime
from tzlocal import get_localzone

from .compat import cmp, comparable

_EPOCH_START = (1970, 1, 1)


def validate_class_type_arguments(operator):
    """
    Decorator to validate all the arguments to function
    are of the type of calling class for passed operator
    """

    def inner(function):

        def wrapper(self, *args, **kwargs):
            for arg in args + tuple(kwargs.values()):
                if not isinstance(arg, self.__class__):
                    raise TypeError(
                        'unorderable types: {}() {} {}()'.format(
                            type(self).__name__, operator, type(arg).__name__
                        )
                    )

            return function(self, *args, **kwargs)

        return wrapper

    return inner


def validate_arguments_type_of_function(param_type=None):
    """
    Decorator to validate the <type> of arguments in
    the calling function are of the `param_type` class.

    if `param_type` is None, uses `param_type` as the class where it is used.

    Note: Use this decorator on the functions of the class.
    """

    def inner(function):

        def wrapper(self, *args, **kwargs):
            type_ = param_type or type(self)
            for arg in args + tuple(kwargs.values()):
                if not isinstance(arg, type_):
                    raise TypeError(
                        (
                            'Invalid Type: {}.{}() accepts only the '
                            'arguments of type "<{}>"'
                        ).format(
                            type(self).__name__,
                            function.__name__,
                            type_.__name__,
                        )
                    )

            return function(self, *args, **kwargs)

        return wrapper

    return inner


class MayaDT(object):
    """The Maya Datetime object."""

    def __init__(self, epoch):
        super(MayaDT, self).__init__()
        self._epoch = epoch

    def __repr__(self):
        return '<MayaDT epoch={}>'.format(self._epoch)

    def __str__(self):
        return self.rfc2822()

    def __format__(self, *args, **kwargs):
        """Return's the datetime's format"""
        return format(self.datetime(), *args, **kwargs)

    @validate_class_type_arguments('==')
    def __eq__(self, maya_dt):
        return int(self._epoch) == int(maya_dt._epoch)

    @validate_class_type_arguments('!=')
    def __ne__(self, maya_dt):
        return int(self._epoch) != int(maya_dt._epoch)

    @validate_class_type_arguments('<')
    def __lt__(self, maya_dt):
        return int(self._epoch) < int(maya_dt._epoch)

    @validate_class_type_arguments('<=')
    def __le__(self, maya_dt):
        return int(self._epoch) <= int(maya_dt._epoch)

    @validate_class_type_arguments('>')
    def __gt__(self, maya_dt):
        return int(self._epoch) > int(maya_dt._epoch)

    @validate_class_type_arguments('>=')
    def __ge__(self, maya_dt):
        return int(self._epoch) >= int(maya_dt._epoch)

    def __hash__(self):
        return hash(int(self.epoch))

    def __add__(self, duration):
        return self.add(
            seconds=_seconds_or_timedelta(duration).total_seconds()
        )

    def __radd__(self, duration):
        return self + duration

    def __sub__(self, duration_or_date):
        if isinstance(duration_or_date, MayaDT):
            return self.subtract_date(dt=duration_or_date)

        else:
            return self.subtract(
                seconds=_seconds_or_timedelta(duration_or_date).total_seconds()
            )

    def add(self, **kwargs):
        """Returns a new MayaDT object with the given offsets."""
        return self.from_datetime(
            pendulum.instance(self.datetime()).add(**kwargs)
        )

    def subtract(self, **kwargs):
        """Returns a new MayaDT object with the given offsets."""
        return self.from_datetime(
            pendulum.instance(self.datetime()).subtract(**kwargs)
        )

    def subtract_date(self, **kwargs):
        """Returns a timedelta object with the duration between the dates"""
        return timedelta(self.epoch - kwargs['dt'].epoch)

    def snap(self, instruction):
        """
        Returns a new MayaDT object modified by the given instruction.

        Powered by snaptime.  See https://github.com/zartstrom/snaptime
        for a complete documentation about the snaptime instructions.
        """
        return self.from_datetime(snaptime.snap(self.datetime(), instruction))

    # Timezone Crap
    # -------------
    @property
    def timezone(self):
        """Returns the UTC tzinfo name. It's always UTC. Always."""
        return 'UTC'

    @property
    def _tz(self):
        """Returns the UTC tzinfo object."""
        return pytz.timezone(self.timezone)

    @property
    def local_timezone(self):
        """Returns the name of the local timezone."""
        if self._local_tz.zone in pytz.all_timezones:
            return self._local_tz.zone

        return self.timezone

    @property
    def _local_tz(self):
        """Returns the local timezone."""
        return get_localzone()

    @staticmethod
    @validate_arguments_type_of_function(Datetime)
    def __dt_to_epoch(dt):
        """Converts a datetime into an epoch."""
        # Assume UTC if no datetime is provided.
        if dt.tzinfo is None:
            dt = dt.replace(tzinfo=pytz.utc)
        epoch_start = Datetime(*_EPOCH_START, tzinfo=pytz.timezone('UTC'))
        return (dt - epoch_start).total_seconds()

    # Importers
    # ---------
    @classmethod
    @validate_arguments_type_of_function(Datetime)
    def from_datetime(klass, dt):
        """Returns MayaDT instance from datetime."""
        return klass(klass.__dt_to_epoch(dt))

    @classmethod
    @validate_arguments_type_of_function(time.struct_time)
    def from_struct(klass, struct, timezone=pytz.UTC):
        """Returns MayaDT instance from a 9-tuple struct

        It's assumed to be from gmtime().
        """
        struct_time = time.mktime(struct) - utc_offset()
        dt = Datetime.fromtimestamp(struct_time, timezone)
        return klass(klass.__dt_to_epoch(dt))

    @classmethod
    def from_iso8601(klass, iso8601_string):
        """Returns MayaDT instance from iso8601 string."""
        return parse(iso8601_string)

    @staticmethod
    def from_rfc2822(rfc2822_string):
        """Returns MayaDT instance from rfc2822 string."""
        return parse(rfc2822_string)

    @staticmethod
    def from_rfc3339(rfc3339_string):
        """Returns MayaDT instance from rfc3339 string."""
        return parse(rfc3339_string)

    # Exporters
    # ---------
    def datetime(self, to_timezone=None, naive=False):
        """Returns a timezone-aware datetime...
        Defaulting to UTC (as it should).

        Keyword Arguments:
            to_timezone {str} -- timezone to convert to (default: None/UTC)
            naive {bool} -- if True,
                            the tzinfo is simply dropped (default: False)
        """
        if to_timezone:
            dt = self.datetime().astimezone(pytz.timezone(to_timezone))
        else:
            dt = Datetime.utcfromtimestamp(self._epoch)
            dt.replace(tzinfo=self._tz)
        # Strip the timezone info if requested to do so.
        if naive:
            return dt.replace(tzinfo=None)

        else:
            if dt.tzinfo is None:
                dt = dt.replace(tzinfo=self._tz)
        return dt

    def iso8601(self):
        """Returns an ISO 8601 representation of the MayaDT."""
        # Get a timezone-naive datetime.
        dt = self.datetime(naive=True)
        return '{}Z'.format(dt.isoformat())

    def rfc2822(self):
        """Returns an RFC 2822 representation of the MayaDT."""
        return email.utils.formatdate(self.epoch, usegmt=True)

    def rfc3339(self):
        """Returns an RFC 3339 representation of the MayaDT."""
        return self.datetime().strftime("%Y-%m-%dT%H:%M:%S.%f")[:-4] + "Z"

    # Properties
    # ----------
    @property
    def year(self):
        return self.datetime().year

    @property
    def month(self):
        return self.datetime().month

    @property
    def day(self):
        return self.datetime().day

    @property
    def date(self):
        return self.datetime().date()

    @property
    def week(self):
        return self.datetime().isocalendar()[1]

    @property
    def weekday(self):
        """Return the day of the week as an integer.

        Monday is 1 and Sunday is 7.
        """
        return self.datetime().isoweekday()

    @property
    def hour(self):
        return self.datetime().hour

    @property
    def minute(self):
        return self.datetime().minute

    @property
    def second(self):
        return self.datetime().second

    @property
    def microsecond(self):
        return self.datetime().microsecond

    @property
    def epoch(self):
        return int(self._epoch)

    # Human Slang Extras
    # ------------------
    def slang_date(self):
        """"Returns human slang representation of date."""
        dt = self.datetime(naive=True, to_timezone=self.local_timezone)
        return humanize.naturaldate(dt)

    def slang_time(self):
        """"Returns human slang representation of time."""
        dt = self.datetime(naive=True, to_timezone=self.local_timezone)
        return humanize.naturaltime(dt)


def utc_offset():
    """Returns the current local time offset from UTC accounting for DST """
    ts = time.localtime()
    if ts[-1]:
        offset = time.altzone
    else:
        offset = time.timezone
    return offset


def to_utc_offset_naive(dt):
    if dt.tzinfo is None:
        return dt

    return dt.astimezone(pytz.utc).replace(tzinfo=None)


def to_utc_offset_aware(dt):
    if dt.tzinfo is not None:
        return dt

    return pytz.utc.localize(dt)


def to_iso8601(dt):
    return to_utc_offset_naive(dt).isoformat() + 'Z'


def end_of_day_midnight(dt):
    if dt.time() == time.min:
        return dt

    else:
        return (
            dt.replace(hour=0, minute=0, second=0, microsecond=0) +
            timedelta(days=1)
        )


@comparable
class MayaInterval(object):
    """
    A MayaInterval represents a range between two datetimes,
    inclusive of the start and exclusive of the end.
    """

    def __init__(self, start=None, end=None, duration=None):
        try:
            # Ensure that proper arguments were passed.
            assert any(
                (
                    (start and end),
                    (start and duration is not None),
                    (end and duration is not None),
                )
            )
            assert not all((start, end, duration is not None))
        except AssertionError:
            raise ValueError(
                'Exactly 2 of start, end, and duration must be specified'
            )

        # Convert duration to timedelta if seconds were provided.
        if duration:
            duration = _seconds_or_timedelta(duration)
        if not start:
            start = end - duration
        if not end:
            end = start + duration
        if start > end:
            raise ValueError('MayaInterval cannot end before it starts')

        self.start = start
        self.end = end

    def __repr__(self):
        return '<MayaInterval start={0!r} end={1!r}>'.format(
            self.start, self.end
        )

    def iso8601(self):
        """Returns an ISO 8601 representation of the MayaInterval."""
        return '{0}/{1}'.format(self.start.iso8601(), self.end.iso8601())

    @classmethod
    def from_iso8601(cls, s):
        # # Start and end, such as "2007-03-01T13:00:00Z/2008-05-11T15:30:00Z"
<<<<<<< HEAD
        start, end = s.split('/')
        try:
            start = parse(start)
        except pendulum.parsing.exceptions.ParserError:
            # start = self._parse_iso8601_duration(start)
            raise NotImplementedError()

        try:
            end = parse(end)
        except pendulum.parsing.exceptions.ParserError as e:
            # end = self._parse_iso8601_duration(end)
            raise NotImplementedError()

        return cls(start=start, end=end)

=======
        # start, end = s.split('/')
        # try:
        #     start = parse(start)
        # except pendulum.parsing.exceptions.ParserError:
        #     start = self._parse_iso8601_duration(start)
        # try:
        #     end = parse(start)
        # except pendulum.parsing.exceptions.ParserError as e:
        #     end = self._parse_iso8601_duration(start)
>>>>>>> 9a850b42
        # # Start and duration, such as "2007-03-01T13:00:00Z/P1Y2M10DT2H30M"
        # # Duration and end, such as "P1Y2M10DT2H30M/2008-05-11T15:30:00Z"

    @validate_arguments_type_of_function()
    def __and__(self, maya_interval):
        return self.intersection(maya_interval)

    @validate_arguments_type_of_function()
    def __or__(self, maya_interval):
        return self.combine(maya_interval)

    @validate_arguments_type_of_function()
    def __eq__(self, maya_interval):
        return (
            self.start == maya_interval.start and self.end == maya_interval.end
        )

    def __hash__(self):
        return hash((self.start, self.end))

    def __iter__(self):
        yield self.start
        yield self.end

    @validate_arguments_type_of_function()
    def __cmp__(self, maya_interval):
        return (
            cmp(self.start, maya_interval.start)
            or cmp(self.end, maya_interval.end)
        )

    @property
    def duration(self):
        return self.timedelta.total_seconds()

    @property
    def timedelta(self):
        return timedelta(seconds=(self.end.epoch - self.start.epoch))

    @property
    def is_instant(self):
        return self.timedelta == timedelta(seconds=0)

    def intersects(self, maya_interval):
        return self & maya_interval is not None

    @property
    def midpoint(self):
        return self.start.add(seconds=(self.duration / 2))

    @validate_arguments_type_of_function()
    def combine(self, maya_interval):
        """Returns a combined list of timespans, merged together."""
        interval_list = sorted([self, maya_interval])
        if self & maya_interval or self.is_adjacent(maya_interval):
            return [
                MayaInterval(
                    interval_list[0].start,
                    max(interval_list[0].end, interval_list[1].end),
                )
            ]

        return interval_list

    @validate_arguments_type_of_function()
    def subtract(self, maya_interval):
        """"Removes the given interval."""
        if not self & maya_interval:
            return [self]

        elif maya_interval.contains(self):
            return []

        interval_list = []
        if self.start < maya_interval.start:
            interval_list.append(MayaInterval(self.start, maya_interval.start))
        if self.end > maya_interval.end:
            interval_list.append(MayaInterval(maya_interval.end, self.end))
        return interval_list

    def split(self, duration, include_remainder=True):
        # Convert seconds to timedelta, if appropriate.
        duration = _seconds_or_timedelta(duration)
        if duration <= timedelta(seconds=0):
            raise ValueError('cannot call split with a non-positive timedelta')

        start = self.start
        while start < self.end:
            if start + duration <= self.end:
                yield MayaInterval(start, start + duration)

            elif include_remainder:
                yield MayaInterval(start, self.end)

            start += duration

    def quantize(self, duration, snap_out=False, timezone='UTC'):
        """Returns a quanitzed interval."""
        # Convert seconds to timedelta, if appropriate.
        duration = _seconds_or_timedelta(duration)
        timezone = pytz.timezone(timezone)
        if duration <= timedelta(seconds=0):
            raise ValueError('cannot quantize by non-positive timedelta')

        epoch = timezone.localize(Datetime(1970, 1, 1))
        seconds = int(duration.total_seconds())
        start_seconds = int(
            (self.start.datetime(naive=False) - epoch).total_seconds()
        )
        end_seconds = int(
            (self.end.datetime(naive=False) - epoch).total_seconds()
        )
        if start_seconds % seconds and not snap_out:
            start_seconds += seconds
        if end_seconds % seconds and snap_out:
            end_seconds += seconds
        start_seconds -= start_seconds % seconds
        end_seconds -= end_seconds % seconds
        if start_seconds > end_seconds:
            start_seconds = end_seconds
        return MayaInterval(
            start=MayaDT.from_datetime(epoch).add(seconds=start_seconds),
            end=MayaDT.from_datetime(epoch).add(seconds=end_seconds),
        )

    @validate_arguments_type_of_function()
    def intersection(self, maya_interval):
        """Returns the intersection between two intervals."""
        start = max(self.start, maya_interval.start)
        end = min(self.end, maya_interval.end)
        either_instant = self.is_instant or maya_interval.is_instant
        instant_overlap = (self.start == maya_interval.start or start <= end)
        if (either_instant and instant_overlap) or (start < end):
            return MayaInterval(start, end)

    @validate_arguments_type_of_function()
    def contains(self, maya_interval):
        return (
            self.start <= maya_interval.start and self.end >= maya_interval.end
        )

    def __contains__(self, maya_dt):
        if isinstance(maya_dt, MayaDT):
            return self.contains_dt(maya_dt)

        return self.contains(maya_dt)

    def contains_dt(self, dt):
        return self.start <= dt < self.end

    @validate_arguments_type_of_function()
    def is_adjacent(self, maya_interval):
        return (
            self.start == maya_interval.end or self.end == maya_interval.start
        )

    @property
    def icalendar(self):
        ical_dt_format = '%Y%m%dT%H%M%SZ'
        return """
        BEGIN:VCALENDAR
        VERSION:2.0
        BEGIN:VEVENT
        DTSTART:{0}
        DTEND:{1}
        END:VEVENT
        END:VCALENDAR
        """.format(
            self.start.datetime().strftime(ical_dt_format),
            self.end.datetime().strftime(ical_dt_format),
        ).replace(
            ' ', ''
        ).strip(
            '\r\n'
        ).replace(
            '\n', '\r\n'
        )

    @staticmethod
    def flatten(interval_list):
        return functools.reduce(
            lambda reduced,
            maya_interval: (
                (
                    reduced[:-1] + maya_interval.combine(reduced[-1])
                ) if reduced else [
                    maya_interval
                ]
            ),
            sorted(interval_list),
            [],
        )

    @classmethod
    def from_datetime(cls, start_dt=None, end_dt=None, duration=None):
        start = MayaDT.from_datetime(start_dt) if start_dt else None
        end = MayaDT.from_datetime(end_dt) if end_dt else None
        return cls(start=start, end=end, duration=duration)


def now():
    """Returns a MayaDT instance for this exact moment."""
    epoch = time.time()
    return MayaDT(epoch=epoch)


def when(string, timezone='UTC', prefer_past=False):
    """"Returns a MayaDT instance for the human moment specified.

    Powered by dateparser. Useful for scraping websites.

    Examples:
        'next week', 'now', 'tomorrow', '300 years ago', 'August 14, 2015'

    Keyword Arguments:
        string -- string to be parsed
        timezone -- timezone referenced from (default: 'UTC')
        prefer_past -- prefer parsing ambiguous date as in the past

    """
    settings = {
        'TIMEZONE': timezone,
        'RETURN_AS_TIMEZONE_AWARE': True,
        'TO_TIMEZONE': 'UTC',
    }
    if prefer_past:
        settings['PREFER_DATES_FROM'] = 'past'
    dt = dateparser.parse(string, settings=settings)
    if dt is None:
        raise ValueError('invalid datetime input specified.')

    return MayaDT.from_datetime(dt)


def parse(string, timezone='UTC', day_first=False, year_first=True):
    """"Returns a MayaDT instance for the machine-produced moment specified.

    Powered by pendulum.
    Accepts most known formats. Useful for working with data.

    Keyword Arguments:
        string -- string to be parsed
        timezone -- timezone referenced from (default: 'UTC')
        day_first -- if true, the first value (e.g. 01/05/2016)
                     is parsed as day.
                     if year_first is set to True, this distinguishes
                     between YDM and YMD. (default: False)
        year_first -- if true, the first value (e.g. 2016/05/01)
                      is parsed as year (default: True)
    """
    options = {}
    options['tz'] = timezone
    options['day_first'] = day_first
    options['year_first'] = year_first
<<<<<<< HEAD

    dt = pendulum.parse(str(string), **options)
=======
    dt = pendulum.parse(string, **options)
>>>>>>> 9a850b42
    return MayaDT.from_datetime(dt)


def _seconds_or_timedelta(duration):
    """Returns `datetime.timedelta` object for the passed duration.

    Keyword Arguments:
        duration -- `datetime.timedelta` object or seconds in `int` format.
    """
    if isinstance(duration, int):
        dt_timedelta = timedelta(seconds=duration)
    elif isinstance(duration, timedelta):
        dt_timedelta = duration
    else:
        raise TypeError(
            'Expects argument as `datetime.timedelta` object '
            'or seconds in `int` format'
        )

    return dt_timedelta


def intervals(start, end, interval):
    """
    Yields MayaDT objects between the start and end MayaDTs given,
    at a given interval (seconds or timedelta).
    """
    interval = _seconds_or_timedelta(interval)
    current_timestamp = start
    while current_timestamp.epoch < end.epoch:
        yield current_timestamp

        current_timestamp = current_timestamp.add(seconds=interval.seconds)<|MERGE_RESOLUTION|>--- conflicted
+++ resolved
@@ -426,7 +426,6 @@
     @classmethod
     def from_iso8601(cls, s):
         # # Start and end, such as "2007-03-01T13:00:00Z/2008-05-11T15:30:00Z"
-<<<<<<< HEAD
         start, end = s.split('/')
         try:
             start = parse(start)
@@ -442,17 +441,6 @@
 
         return cls(start=start, end=end)
 
-=======
-        # start, end = s.split('/')
-        # try:
-        #     start = parse(start)
-        # except pendulum.parsing.exceptions.ParserError:
-        #     start = self._parse_iso8601_duration(start)
-        # try:
-        #     end = parse(start)
-        # except pendulum.parsing.exceptions.ParserError as e:
-        #     end = self._parse_iso8601_duration(start)
->>>>>>> 9a850b42
         # # Start and duration, such as "2007-03-01T13:00:00Z/P1Y2M10DT2H30M"
         # # Duration and end, such as "P1Y2M10DT2H30M/2008-05-11T15:30:00Z"
 
@@ -707,12 +695,8 @@
     options['tz'] = timezone
     options['day_first'] = day_first
     options['year_first'] = year_first
-<<<<<<< HEAD
 
     dt = pendulum.parse(str(string), **options)
-=======
-    dt = pendulum.parse(string, **options)
->>>>>>> 9a850b42
     return MayaDT.from_datetime(dt)
 
 

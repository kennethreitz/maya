[tox]
envlist = py27, py34, py35, py36

[testenv]
deps = pipenv
commands=
<<<<<<< HEAD
    pipenv install --dev --ignore-pipfile
    pytest tests/ {posargs}
=======
    pipenv install --dev --skip-lock
    pipenv run pytest tests/ {posargs}
>>>>>>> ee602ea5

[testenv:py27]
basepython = python2.7
deps =
    {[testenv]deps}
    funcsigs<|MERGE_RESOLUTION|>--- conflicted
+++ resolved
@@ -4,13 +4,8 @@
 [testenv]
 deps = pipenv
 commands=
-<<<<<<< HEAD
-    pipenv install --dev --ignore-pipfile
+    pipenv install --dev --skip-lock
     pytest tests/ {posargs}
-=======
-    pipenv install --dev --skip-lock
-    pipenv run pytest tests/ {posargs}
->>>>>>> ee602ea5
 
 [testenv:py27]
 basepython = python2.7
